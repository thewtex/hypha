--- conflicted
+++ resolved
@@ -758,8 +758,4 @@
     web.run_app(app, host=opt.host, port=opt.port)
 except OSError as e:
     if e.errno in {48}:
-<<<<<<< HEAD
-        print("ERROR: Failed to open port {}, please try to terminate the process which is using that port (e.g. run `kill $(lsof -t -i :{})` in a terminal), or restart your computer.".format(opt.port, opt.port))
-=======
-        print(f"ERROR: Failed to open port {opt.port}, please try to terminate the process which is using that port, or restart your computer.")
->>>>>>> 8593b0e9
+        print("ERROR: Failed to open port {}, please try to terminate the process which is using that port, or restart your computer.".format(opt.port))