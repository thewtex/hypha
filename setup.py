--- conflicted
+++ resolved
@@ -51,18 +51,11 @@
     include_package_data=True,
     install_requires=REQUIREMENTS,
     extras_require={
-<<<<<<< HEAD
-        "s3":[
-            "aiobotocore>=2.1.0",
-        ],
-        "server-apps": [
-=======
         "s3": [
             "aiobotocore>=2.1.0",
         ],
         "server-apps": [
             "redis>=4.5.5",
->>>>>>> d4f0c62f
             "aiobotocore>=2.1.0",
             "requests>=2.26.0",
             "playwright>=1.18.1",
